--- conflicted
+++ resolved
@@ -1,4 +1,3 @@
-<<<<<<< HEAD
 #include "request_handler.h"
 #include "channel_encryption.hpp"
 #include "http_connection.h"
@@ -8,8 +7,10 @@
 
 #include "https_client.h"
 
+#include <nlohmann/json.hpp>
+#include <openssl/sha.h>
 #include <oxenmq/base64.h>
-#include <nlohmann/json.hpp>
+#include <oxenmq/hex.h>
 
 using nlohmann::json;
 
@@ -77,9 +78,23 @@
                     ContentType::json};
 }
 
+std::string computeMessageHash(const std::string& timestamp,
+                               const std::string& ttl,
+                               const std::string& recipient,
+                               const std::string& data) {
+    SHA512_CTX ctx;
+    SHA512_Init(&ctx);
+    for (const auto* s : {&timestamp, &ttl, &recipient, &data})
+        SHA512_Update(&ctx, s->data(), s->size());
+
+    unsigned char hashResult[SHA512_DIGEST_LENGTH];
+    SHA512_Final(hashResult, &ctx);
+    return oxenmq::to_hex(std::begin(hashResult), std::end(hashResult));
+}
+
 Response RequestHandler::process_store(const json& params) {
 
-    constexpr const char* fields[] = {"pubKey", "ttl", "nonce", "timestamp",
+    constexpr const char* fields[] = {"pubKey", "ttl", "timestamp",
                                       "data"};
 
     for (const auto& field : fields) {
@@ -93,7 +108,6 @@
     }
 
     const auto& ttl = params.at("ttl").get_ref<const std::string&>();
-    const auto& nonce = params.at("nonce").get_ref<const std::string&>();
     const auto& timestamp =
         params.at("timestamp").get_ref<const std::string&>();
     const auto& data = params.at("data").get_ref<const std::string&>();
@@ -137,31 +151,16 @@
                         "Timestamp error: check your clock\n"};
     }
 
-    // Do not store message if the PoW provided is invalid
-    std::string messageHash;
-
-    const bool valid_pow =
-        checkPoW(nonce, timestamp, ttl, pk.str(), data, messageHash,
-                 service_node_.get_curr_pow_difficulty());
-#ifndef DISABLE_POW
-    if (!valid_pow) {
-        OXEN_LOG(debug, "Forbidden. Invalid PoW nonce: {}", nonce);
-
-        json res_body;
-        res_body["difficulty"] = service_node_.get_curr_pow_difficulty();
-
-        return Response{Status::INVALID_POW, res_body.dump(),
-                        ContentType::json};
-    }
-#endif
+    auto messageHash =
+        computeMessageHash(timestamp, ttl, pk.str(), data);
 
     bool success;
 
     try {
         const auto msg =
-            message_t{pk.str(), data, messageHash, ttlInt, timestampInt, nonce};
+            message_t{pk.str(), data, messageHash, ttlInt, timestampInt};
         success = service_node_.process_store(msg);
-    } catch (std::exception e) {
+    } catch (const std::exception& e) {
         OXEN_LOG(critical,
                  "Internal Server Error. Could not store message for {}",
                  obfuscate_pubkey(pk.str()));
@@ -179,7 +178,9 @@
              obfuscate_pubkey(pk.str()));
 
     json res_body;
-    res_body["difficulty"] = service_node_.get_curr_pow_difficulty();
+    /// NOTE: difficulty is not longer used by modern clients, but
+    /// we send this to avoid breaking older clients.
+    res_body["difficulty"] = 1;
 
     return Response{Status::OK, res_body.dump(), ContentType::json};
 }
@@ -540,545 +541,4 @@
     }
 }
 
-} // namespace oxen
-=======
-#include "request_handler.h"
-#include "channel_encryption.hpp"
-#include "http_connection.h"
-#include "oxen_logger.h"
-#include "service_node.h"
-#include "utils.hpp"
-
-#include "https_client.h"
-
-#include <nlohmann/json.hpp>
-#include <openssl/sha.h>
-#include <oxenmq/base64.h>
-#include <oxenmq/hex.h>
-
-using nlohmann::json;
-
-namespace oxen {
-
-constexpr size_t MAX_MESSAGE_BODY = 102400; // 100 KB limit
-
-std::string to_string(const Response& res) {
-
-    std::stringstream ss;
-
-    ss << "Status: " << static_cast<int>(res.status()) << ", ";
-    ss << "ContentType: "
-       << ((res.content_type() == ContentType::plaintext) ? "plaintext"
-                                                          : "json")
-       << ", ";
-    ss << "Body: <" << res.message() << ">";
-
-    return ss.str();
-}
-
-RequestHandler::RequestHandler(boost::asio::io_context& ioc, ServiceNode& sn,
-                               const OxendClient& oxend_client,
-                               const ChannelEncryption<std::string>& ce)
-    : ioc_(ioc), service_node_(sn), oxend_client_(oxend_client),
-      channel_cipher_(ce) {}
-
-static json snodes_to_json(const std::vector<sn_record_t>& snodes) {
-
-    json res_body;
-    json snodes_json = json::array();
-
-    for (const auto& sn : snodes) {
-        json snode;
-        snode["address"] = sn.sn_address();
-        snode["pubkey_x25519"] = sn.pubkey_x25519_hex();
-        snode["pubkey_ed25519"] = sn.pubkey_ed25519_hex();
-        snode["port"] = std::to_string(sn.port());
-        snode["ip"] = sn.ip();
-        snodes_json.push_back(snode);
-    }
-
-    res_body["snodes"] = snodes_json;
-
-    return res_body;
-}
-
-static std::string obfuscate_pubkey(const std::string& pk) {
-    std::string res = pk.substr(0, 2);
-    res += "...";
-    res += pk.substr(pk.length() - 3, pk.length() - 1);
-    return res;
-}
-
-/// TODO: this probably shouldn't return Response...
-Response RequestHandler::handle_wrong_swarm(const user_pubkey_t& pubKey) {
-
-    const std::vector<sn_record_t> nodes =
-        service_node_.get_snodes_by_pk(pubKey);
-    const json res_body = snodes_to_json(nodes);
-
-    OXEN_LOG(trace, "Got client request to a wrong swarm");
-
-    return Response{Status::MISDIRECTED_REQUEST, res_body.dump(),
-                    ContentType::json};
-}
-
-std::string computeMessageHash(const std::string& timestamp,
-                               const std::string& ttl,
-                               const std::string& recipient,
-                               const std::string& data) {
-    SHA512_CTX ctx;
-    SHA512_Init(&ctx);
-    for (const auto* s : {&timestamp, &ttl, &recipient, &data})
-        SHA512_Update(&ctx, s->data(), s->size());
-
-    unsigned char hashResult[SHA512_DIGEST_LENGTH];
-    SHA512_Final(hashResult, &ctx);
-    return oxenmq::to_hex(std::begin(hashResult), std::end(hashResult));
-}
-
-Response RequestHandler::process_store(const json& params) {
-
-    constexpr const char* fields[] = {"pubKey", "ttl", "timestamp",
-                                      "data"};
-
-    for (const auto& field : fields) {
-        if (!params.contains(field)) {
-
-            OXEN_LOG(debug, "Bad client request: no `{}` field", field);
-            return Response{
-                Status::BAD_REQUEST,
-                fmt::format("invalid json: no `{}` field\n", field)};
-        }
-    }
-
-    const auto& ttl = params.at("ttl").get_ref<const std::string&>();
-    const auto& timestamp =
-        params.at("timestamp").get_ref<const std::string&>();
-    const auto& data = params.at("data").get_ref<const std::string&>();
-
-    OXEN_LOG(trace, "Storing message: {}", data);
-
-    bool created;
-    auto pk =
-        user_pubkey_t::create(params.at("pubKey").get<std::string>(), created);
-
-    if (!created) {
-        auto msg = fmt::format("Pubkey must be {} characters long\n",
-                               get_user_pubkey_size());
-        OXEN_LOG(debug, "{}", msg);
-        return Response{Status::BAD_REQUEST, std::move(msg)};
-    }
-
-    if (data.size() > MAX_MESSAGE_BODY) {
-        OXEN_LOG(debug, "Message body too long: {}", data.size());
-
-        auto msg =
-            fmt::format("Message body exceeds maximum allowed length of {}\n",
-                        MAX_MESSAGE_BODY);
-        return Response{Status::BAD_REQUEST, std::move(msg)};
-    }
-
-    if (!service_node_.is_pubkey_for_us(pk)) {
-        return this->handle_wrong_swarm(pk);
-    }
-
-    uint64_t ttlInt;
-    if (!util::parseTTL(ttl, ttlInt)) {
-        OXEN_LOG(debug, "Forbidden. Invalid TTL: {}", ttl);
-        return Response{Status::FORBIDDEN, "Provided TTL is not valid.\n"};
-    }
-
-    uint64_t timestampInt;
-    if (!util::parseTimestamp(timestamp, ttlInt, timestampInt)) {
-        OXEN_LOG(debug, "Forbidden. Invalid Timestamp: {}", timestamp);
-        return Response{Status::NOT_ACCEPTABLE,
-                        "Timestamp error: check your clock\n"};
-    }
-
-    auto messageHash =
-        computeMessageHash(timestamp, ttl, pk.str(), data);
-
-    bool success;
-
-    try {
-        const auto msg =
-            message_t{pk.str(), data, messageHash, ttlInt, timestampInt};
-        success = service_node_.process_store(msg);
-    } catch (const std::exception& e) {
-        OXEN_LOG(critical,
-                 "Internal Server Error. Could not store message for {}",
-                 obfuscate_pubkey(pk.str()));
-        return Response{Status::INTERNAL_SERVER_ERROR, e.what()};
-    }
-
-    if (!success) {
-
-        OXEN_LOG(warn, "Service node is initializing");
-        return Response{Status::SERVICE_UNAVAILABLE,
-                        "Service node is initializing\n"};
-    }
-
-    OXEN_LOG(trace, "Successfully stored message for {}",
-             obfuscate_pubkey(pk.str()));
-
-    json res_body;
-    /// NOTE: difficulty is not longer used by modern clients, but
-    /// we send this to avoid breaking older clients.
-    res_body["difficulty"] = 1;
-
-    return Response{Status::OK, res_body.dump(), ContentType::json};
-}
-
-Response RequestHandler::process_retrieve_all() {
-
-    std::vector<storage::Item> all_entries;
-
-    bool res = service_node_.get_all_messages(all_entries);
-
-    if (!res) {
-        return Response{Status::INTERNAL_SERVER_ERROR,
-                        "could not retrieve all entries\n"};
-    }
-
-    json messages = json::array();
-
-    for (auto& entry : all_entries) {
-        json item;
-        item["data"] = entry.data;
-        item["pk"] = entry.pub_key;
-        messages.push_back(item);
-    }
-
-    json res_body;
-    res_body["messages"] = messages;
-
-    return Response{Status::OK, res_body.dump(), ContentType::json};
-}
-
-Response RequestHandler::process_snodes_by_pk(const json& params) const {
-
-    if (!params.contains("pubKey")) {
-        OXEN_LOG(debug, "Bad client request: no `pubKey` field");
-        return Response{Status::BAD_REQUEST,
-                        "invalid json: no `pubKey` field\n"};
-    }
-
-    bool success;
-    const auto pk =
-        user_pubkey_t::create(params.at("pubKey").get<std::string>(), success);
-    if (!success) {
-
-        auto msg = fmt::format("Pubkey must be {} characters long\n",
-                               get_user_pubkey_size());
-        OXEN_LOG(debug, "{}", msg);
-        return Response{Status::BAD_REQUEST, std::move(msg)};
-    }
-
-    const std::vector<sn_record_t> nodes = service_node_.get_snodes_by_pk(pk);
-
-    OXEN_LOG(debug, "Snodes by pk size: {}", nodes.size());
-
-    const json res_body = snodes_to_json(nodes);
-
-    OXEN_LOG(debug, "Snodes by pk: {}", res_body.dump());
-
-    return Response{Status::OK, res_body.dump(), ContentType::json};
-}
-
-Response RequestHandler::process_retrieve(const json& params) {
-
-    constexpr const char* fields[] = {"pubKey", "lastHash"};
-
-    for (const auto& field : fields) {
-        if (!params.contains(field)) {
-            auto msg = fmt::format("invalid json: no `{}` field", field);
-            OXEN_LOG(debug, "{}", msg);
-            return Response{Status::BAD_REQUEST, std::move(msg)};
-        }
-    }
-
-    bool success;
-    const auto pk =
-        user_pubkey_t::create(params["pubKey"].get<std::string>(), success);
-
-    if (!success) {
-
-        auto msg = fmt::format("Pubkey must be {} characters long\n",
-                               get_user_pubkey_size());
-        OXEN_LOG(debug, "{}", msg);
-        return Response{Status::BAD_REQUEST, std::move(msg)};
-    }
-
-    if (!service_node_.is_pubkey_for_us(pk)) {
-        return this->handle_wrong_swarm(pk);
-    }
-
-    const std::string& last_hash =
-        params.at("lastHash").get_ref<const std::string&>();
-
-    // Note: We removed long-polling
-
-    std::vector<storage::Item> items;
-
-    if (!service_node_.retrieve(pk.str(), last_hash, items)) {
-
-        auto msg = fmt::format(
-            "Internal Server Error. Could not retrieve messages for {}",
-            obfuscate_pubkey(pk.str()));
-        OXEN_LOG(critical, "{}", msg);
-
-        return Response{Status::INTERNAL_SERVER_ERROR, std::move(msg)};
-    }
-
-    if (!items.empty()) {
-        OXEN_LOG(trace, "Successfully retrieved messages for {}",
-                 obfuscate_pubkey(pk.str()));
-    }
-
-    json res_body;
-    json messages = json::array();
-
-    for (const auto& item : items) {
-        json message;
-        message["hash"] = item.hash;
-        /// TODO: calculate expiration time once only?
-        message["expiration"] = item.timestamp + item.ttl;
-        message["data"] = item.data;
-        messages.push_back(message);
-    }
-
-    res_body["messages"] = messages;
-
-    return Response{Status::OK, res_body.dump(), ContentType::json};
-}
-
-void RequestHandler::process_client_req(
-    const std::string& req_json, std::function<void(oxen::Response)> cb) {
-
-    OXEN_LOG(trace, "process_client_req str <{}>", req_json);
-
-    const json body = json::parse(req_json, nullptr, false);
-    if (body == nlohmann::detail::value_t::discarded) {
-        OXEN_LOG(debug, "Bad client request: invalid json");
-        cb(Response{Status::BAD_REQUEST, "invalid json\n"});
-    }
-
-    OXEN_LOG(trace, "process_client_req json <{}>", body.dump(2));
-
-    const auto method_it = body.find("method");
-    if (method_it == body.end() || !method_it->is_string()) {
-        OXEN_LOG(debug, "Bad client request: no method field");
-        cb(Response{Status::BAD_REQUEST, "invalid json: no `method` field\n"});
-    }
-
-    const auto& method_name = method_it->get_ref<const std::string&>();
-
-    OXEN_LOG(trace, "  - method name: {}", method_name);
-
-    const auto params_it = body.find("params");
-    if (params_it == body.end() || !params_it->is_object()) {
-        OXEN_LOG(debug, "Bad client request: no params field");
-        cb(Response{Status::BAD_REQUEST, "invalid json: no `params` field\n"});
-    }
-
-    if (method_name == "store") {
-        OXEN_LOG(debug, "Process client request: store");
-        cb(this->process_store(*params_it));
-
-    } else if (method_name == "retrieve") {
-        OXEN_LOG(debug, "Process client request: retrieve");
-        cb(this->process_retrieve(*params_it));
-        // TODO: maybe we should check if (some old) clients requests
-        // long-polling and then wait before responding to prevent spam
-
-    } else if (method_name == "get_snodes_for_pubkey") {
-        OXEN_LOG(debug, "Process client request: snodes for pubkey");
-        cb(this->process_snodes_by_pk(*params_it));
-    } else if (method_name == "get_lns_mapping") {
-
-        const auto name_it = params_it->find("name_hash");
-        if (name_it == params_it->end()) {
-            cb(Response{Status::BAD_REQUEST, "Field <name_hash> is missing"});
-        } else {
-            this->process_lns_request(*name_it, std::move(cb));
-        }
-
-    } else {
-        OXEN_LOG(debug, "Bad client request: unknown method '{}'", method_name);
-        cb(Response{Status::BAD_REQUEST,
-                    fmt::format("no method {}", method_name)});
-    }
-}
-
-Response RequestHandler::wrap_proxy_response(const Response& res,
-                                             const std::string& client_key,
-                                             bool use_gcm) const {
-
-    nlohmann::json json_res;
-
-    json_res["status"] = res.status();
-    json_res["body"] = res.message();
-
-    const std::string res_body = json_res.dump();
-
-    std::string ciphertext;
-
-    if (use_gcm) {
-        ciphertext = oxenmq::to_base64(
-            channel_cipher_.encrypt_gcm(res_body, client_key));
-    } else {
-        ciphertext = oxenmq::to_base64(
-            channel_cipher_.encrypt_cbc(res_body, client_key));
-    }
-
-    // why does this have to be json???
-    return Response{Status::OK, std::move(ciphertext), ContentType::json};
-}
-
-void RequestHandler::process_lns_request(
-    std::string name_hash, std::function<void(oxen::Response)> cb) {
-
-    json params;
-    json array = json::array();
-    json entry;
-
-    entry["name_hash"] = std::move(name_hash);
-
-    json types = json::array();
-    types.push_back(0);
-    entry["types"] = types;
-
-    array.push_back(entry);
-    params["entries"] = array;
-
-    // this should not be called "sn response"
-    auto on_oxend_res = [cb = std::move(cb)](sn_response_t sn) {
-        if (sn.error_code == SNodeError::NO_ERROR && sn.body) {
-            cb({Status::OK, *sn.body});
-        } else {
-            cb({Status::BAD_REQUEST, "unknown oxend error"});
-        }
-    };
-
-#ifdef INTEGRATION_TEST
-    // use mainnet seed
-    oxend_client_.make_custom_oxend_request("public.loki.foundation", 22023,
-                                            "lns_names_to_owners", params,
-                                            std::move(on_oxend_res));
-#else
-    oxend_client_.make_oxend_request("lns_names_to_owners", params,
-                                     std::move(on_oxend_res));
-#endif
-}
-
-void RequestHandler::process_onion_exit(
-    const std::string& eph_key, const std::string& body,
-    std::function<void(oxen::Response)> cb) {
-
-    OXEN_LOG(debug, "Processing onion exit!");
-
-    if (!service_node_.snode_ready()) {
-        cb({Status::SERVICE_UNAVAILABLE, "Snode not ready"});
-        return;
-    }
-
-    this->process_client_req(body, std::move(cb));
-}
-
-void RequestHandler::process_proxy_exit(
-    const std::string& client_key, const std::string& payload,
-    std::function<void(oxen::Response)> cb) {
-
-    if (!service_node_.snode_ready()) {
-        auto res = Response{Status::SERVICE_UNAVAILABLE, "Snode not ready"};
-        cb(wrap_proxy_response(res, client_key, false));
-        return;
-    }
-
-    static int proxy_idx = 0;
-
-    int idx = proxy_idx++;
-
-    OXEN_LOG(debug, "[{}] Process proxy exit", idx);
-
-    std::string plaintext;
-
-    try {
-        plaintext = channel_cipher_.decrypt_cbc(payload, client_key);
-    } catch (const std::exception& e) {
-        auto msg = fmt::format("Invalid ciphertext: {}", e.what());
-        OXEN_LOG(debug, "{}", msg);
-        auto res = Response{Status::BAD_REQUEST, std::move(msg)};
-
-        // TODO: since we always seem to encrypt the response, we should
-        // do it once one level above instead
-        cb(wrap_proxy_response(res, client_key, false));
-        return;
-    }
-
-    std::string body;
-
-    bool lp_used = false;
-
-    try {
-        const json req = json::parse(plaintext, nullptr, true);
-        body = req.at("body").get<std::string>();
-
-        if (req.find("headers") != req.end()) {
-            if (req.at("headers").find(OXEN_LONG_POLL_HEADER) !=
-                req.at("headers").end()) {
-                lp_used =
-                    req.at("headers").at(OXEN_LONG_POLL_HEADER).get<bool>();
-            }
-        }
-
-    } catch (std::exception& e) {
-        auto msg = fmt::format("JSON parsing error: {}", e.what());
-        OXEN_LOG(debug, "[{}] {}", idx, msg);
-        auto res = Response{Status::BAD_REQUEST, msg};
-        cb(wrap_proxy_response(res, client_key, false /* use cbc */));
-        return;
-    }
-
-    if (lp_used) {
-        OXEN_LOG(debug, "Long polling requested over a proxy request");
-    }
-
-    this->process_client_req(
-        body, [this, cb = std::move(cb), client_key, idx](oxen::Response res) {
-            OXEN_LOG(debug, "[{}] proxy about to respond with: {}", idx,
-                     res.status());
-
-            cb(wrap_proxy_response(res, client_key, false /* use cbc */));
-        });
-}
-
-void RequestHandler::process_onion_to_url(
-    const std::string& host, const std::string& target,
-    const std::string& payload, std::function<void(oxen::Response)> cb) {
-
-    // TODO: investigate if the use of a shared pointer is necessary
-    auto req = std::make_shared<request_t>();
-
-    req->body() = payload;
-    req->set(http::field::host, host);
-    req->method(http::verb::post);
-    req->target(target);
-
-    req->prepare_payload();
-
-    // `cb` needs to be adapted for http request
-    auto http_cb = [cb = std::move(cb)](sn_response_t res) {
-        if (res.error_code == SNodeError::NO_ERROR) {
-            cb(oxen::Response{Status::OK, *res.body});
-        } else {
-            OXEN_LOG(debug, "Oxen server error: {}", res.error_code);
-            cb(oxen::Response{Status::BAD_REQUEST, "Oxen Server error"});
-        }
-    };
-
-    make_https_request(ioc_, host, req, http_cb);
-}
-
-} // namespace oxen
->>>>>>> ca21cb28
+} // namespace oxen